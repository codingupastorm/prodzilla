use std::path::PathBuf;

use serde::{Deserialize, Serialize};

use crate::probe::model::Probe;
use crate::probe::model::Story;

#[derive(Debug, Clone, Serialize, Deserialize)]
pub struct Config {
    #[serde(default)]
    pub probes: Vec<Probe>,
    #[serde(default)]
    pub stories: Vec<Story>,
}

pub async fn load_config<P: Into<PathBuf>>(path: P) -> Result<Config, Box<dyn std::error::Error>> {
    let path = path.into();
    let config = tokio::fs::read_to_string(path).await?;
    let config: Config = serde_yaml::from_str(&config)?;
    Ok(config)
}

#[cfg(test)]
mod config_tests {
    use crate::{config::load_config, PRODZILLA_YAML};

    #[tokio::test]
    async fn test_app_yaml_can_load() {
        let config_result = load_config(PRODZILLA_YAML).await;

        // Assert that the config is successfully loaded
        assert!(config_result.is_ok(), "Failed to load config");

        // Borrow the config for subsequent operations
        let config = config_result.as_ref().unwrap();

        // Perform multiple tests using borrowed references
<<<<<<< HEAD
        assert_eq!(1, config.probes.len(), "Probes length should be 2");
=======
        assert_eq!(1, config.probes.len(), "Probes length should be 1");
>>>>>>> c470f9de
        assert_eq!(1, config.stories.len(), "Stories length should be 1"); 
    }
}<|MERGE_RESOLUTION|>--- conflicted
+++ resolved
@@ -35,11 +35,7 @@
         let config = config_result.as_ref().unwrap();
 
         // Perform multiple tests using borrowed references
-<<<<<<< HEAD
-        assert_eq!(1, config.probes.len(), "Probes length should be 2");
-=======
         assert_eq!(1, config.probes.len(), "Probes length should be 1");
->>>>>>> c470f9de
         assert_eq!(1, config.stories.len(), "Stories length should be 1"); 
     }
 }