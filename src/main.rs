mod alerts;
mod app_state;
mod config;
mod errors;
mod probe;
mod web_server;

use probe::schedule::schedule_probes;
use probe::schedule::schedule_stories;
use std::sync::Arc;
use tracing_subscriber::EnvFilter;
use web_server::start_axum_server;

use crate::{app_state::AppState, config::load_config};

const PRODZILLA_YAML: &str = "prodzilla.yml";

<<<<<<< HEAD
#[shuttle_runtime::main]
async fn main() -> shuttle_axum::ShuttleAxum {
    // Shuttle has its own tracing so turn this off
    //init_tracing();
=======
#[tokio::main]
async fn main() -> Result<(), Box<dyn std::error::Error>> {
    init_tracing();
>>>>>>> 4f06b505

    let app_state = Arc::new(AppState::new());

    start_monitoring(app_state.clone()).await
        .expect("Error in start_monitoring");

<<<<<<< HEAD
    let app = Router::new()
        .route("/", get(root))
        .route("/probe_results", get(get_probe_results))
        .layer(Extension(app_state.clone()));

    Ok(app.into())
=======
    start_axum_server(app_state.clone()).await;

    Ok(())
>>>>>>> 4f06b505
}

fn init_tracing() {
    let filter = EnvFilter::try_from_default_env().unwrap_or_else(|_| EnvFilter::new("info"));

    tracing_subscriber::fmt().with_env_filter(filter).init();
}

async fn start_monitoring(app_state: Arc<AppState>) -> Result<(), Box<dyn std::error::Error>> {
    let config = load_config(PRODZILLA_YAML).await?;
    schedule_probes(config.probes, app_state.clone());
    schedule_stories(config.stories, app_state);
    Ok(())
}

#[cfg(test)]
mod test_utils;<|MERGE_RESOLUTION|>--- conflicted
+++ resolved
@@ -15,34 +15,17 @@
 
 const PRODZILLA_YAML: &str = "prodzilla.yml";
 
-<<<<<<< HEAD
 #[shuttle_runtime::main]
 async fn main() -> shuttle_axum::ShuttleAxum {
     // Shuttle has its own tracing so turn this off
     //init_tracing();
-=======
-#[tokio::main]
-async fn main() -> Result<(), Box<dyn std::error::Error>> {
-    init_tracing();
->>>>>>> 4f06b505
 
     let app_state = Arc::new(AppState::new());
 
     start_monitoring(app_state.clone()).await
         .expect("Error in start_monitoring");
 
-<<<<<<< HEAD
-    let app = Router::new()
-        .route("/", get(root))
-        .route("/probe_results", get(get_probe_results))
-        .layer(Extension(app_state.clone()));
-
-    Ok(app.into())
-=======
-    start_axum_server(app_state.clone()).await;
-
-    Ok(())
->>>>>>> 4f06b505
+    return start_axum_server(app_state.clone()).await;
 }
 
 fn init_tracing() {
