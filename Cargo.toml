[workspace]

[package]
name = "prodzilla"
version = "0.1.0"
edition = "2021"

[dependencies]
axum = { version = "0.7.2" }
serde = { version = "1.0", features = ["derive"] }
serde_json = "1.0.68"
serde_yaml = "0.9"
tokio = { version = "1.0", features = ["full"] }
tracing = "0.1"
tracing-subscriber = { version = "0.3", features = ["env-filter"] }
reqwest = { version = "0.11" }
lazy_static = "1.4.0"
futures = "0.3.29"
wiremock = "0.5.22"
chrono = {version = "0.4.31", features = ["serde"] }
<<<<<<< HEAD
shuttle-runtime = "0.37.0"
shuttle-axum = "0.37.0"
=======
regex = "1.10.3"
uuid = { version = "1", features = ["v4"] }
>>>>>>> c470f9de
<|MERGE_RESOLUTION|>--- conflicted
+++ resolved
@@ -18,10 +18,7 @@
 futures = "0.3.29"
 wiremock = "0.5.22"
 chrono = {version = "0.4.31", features = ["serde"] }
-<<<<<<< HEAD
 shuttle-runtime = "0.37.0"
 shuttle-axum = "0.37.0"
-=======
 regex = "1.10.3"
-uuid = { version = "1", features = ["v4"] }
->>>>>>> c470f9de
+uuid = { version = "1", features = ["v4"] }